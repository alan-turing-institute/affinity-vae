--- conflicted
+++ resolved
@@ -1147,11 +1147,7 @@
 
 
 def latent_4enc_interpolate_plot(
-<<<<<<< HEAD
-    dsize, xs, ys, vae, device, data_dim, plots_config, poses=None
-=======
     dsize, xs, ys, vae, device, plots_config, poses=None
->>>>>>> 6b84e0fd
 ):
     """Visualise the interpolation of latent space between 4 randomly selected encodings.
     The number of plots and the number of interpolation steps is modifyable.
@@ -1184,10 +1180,7 @@
         "Visualising Latent Interpolation between 4 randomly selected encodings ...\n"
     )
     padding = 0
-<<<<<<< HEAD
-=======
     data_dim = len(dsize)
->>>>>>> 6b84e0fd
     classes = np.unique(np.asarray(ys))
     latent_dim = xs.shape[1]
 
@@ -1217,17 +1210,10 @@
         enc = np.asarray(enc)
         alpha_values = torch.linspace(0, 1, num_steps)
         beta_values = torch.linspace(0, 1, num_steps)
-<<<<<<< HEAD
-        interpolation_grid = torch.zeros((num_steps, num_steps, latent_dim))
-        decoded_grid = []
-        for i, h in enumerate(alpha_values):
-            for j, v in enumerate(beta_values):
-=======
         decoded_grid = []
 
         for h in alpha_values:
             for v in beta_values:
->>>>>>> 6b84e0fd
 
                 # bilinear interpolation in the latent space
                 interpolated_z = (
@@ -1239,30 +1225,17 @@
 
                 # Decode the interpolated encoding to generate an image
                 with torch.no_grad():
-<<<<<<< HEAD
-                    decoded_images = vae.module.decoder(
-=======
                     decoded_images = vae.decoder(
->>>>>>> 6b84e0fd
                         interpolated_z.view(-1, latent_dim).to(device=device),
                         (torch.zeros(1, poses[0].shape[0]) + pose_mean).to(
                             device=device
                         ),
                     )
-<<<<<<< HEAD
-
-                decoded_grid.append(
-                    decoded_images.cpu().squeeze().detach().numpy()
-                )
-
-        decoded_grid = np.reshape(decoded_grid, (num_steps, num_steps, *dsize))
-=======
                 decoded_grid.append(decoded_images.cpu().squeeze().numpy())
 
         decoded_grid = np.reshape(
             np.array(decoded_grid), (num_steps, num_steps, *dsize)
         )
->>>>>>> 6b84e0fd
 
         grid_for_napari = create_grid_for_plotting(
             num_steps, num_steps, dsize, padding
@@ -1389,11 +1362,7 @@
 
 
 def pose_class_disentanglement_plot(
-<<<<<<< HEAD
-    dsize, x, y, pose_vis_class, poses, vae, data_dim, device, mode="trn"
-=======
     dsize, x, y, pose_vis_class, poses, vae, device, mode="trn"
->>>>>>> 6b84e0fd
 ):
     """Visualise Pose interpolation per class. This function creates a pose interpolatoion
     plot for all classes listed in pose_vis_class.
@@ -1449,30 +1418,6 @@
         class_pos_mean = np.mean(class_pos, axis=0)
         class_pos_stds = np.std(class_pos, axis=0)
 
-<<<<<<< HEAD
-        # Generate vectors representing single transversals along each lat_dim
-        for p_dim in range(pos_dims):
-            for grid_spot in range(number_of_samples):
-                means = copy.deepcopy(class_pos_mean)
-                means[p_dim] += class_pos_stds[p_dim] * (
-                    -1.2 + 0.4 * grid_spot
-                )
-
-                pos = (
-                    torch.FloatTensor(np.array(means)).unsqueeze(0).to(device)
-                )
-                lat = torch.FloatTensor(np.array(enc)).unsqueeze(0).to(device)
-
-                with torch.no_grad():
-                    decoded_img = vae.module.decoder(lat, pos)
-
-                decoded_grid.append(
-                    decoded_img.cpu().squeeze().detach().numpy()
-                )
-
-        decoded_grid = np.reshape(
-            np.array(decoded_grid), (pos_dims, number_of_samples, *dsize)
-=======
         decoded_grid = pose_interpolation(
             enc,
             pos_dims,
@@ -1482,7 +1427,6 @@
             number_of_samples,
             vae,
             device,
->>>>>>> 6b84e0fd
         )
 
         grid_for_napari = create_grid_for_plotting(
@@ -1547,34 +1491,6 @@
 
     lat_means = np.mean(lats, axis=0)
 
-<<<<<<< HEAD
-    # Generate vectors representing single transversals along each lat_dim
-    for p_dim in range(pos_dims):
-        for grid_spot in range(number_of_samples):
-            means = copy.deepcopy(pos_means)
-            means[p_dim] += pos_stds[p_dim] * (-1.2 + 0.4 * grid_spot)
-            pos_grid[p_dim * number_of_samples + grid_spot, :] = means
-
-    # Decode interpolated vectors
-    with torch.no_grad():
-        lat_grid = torch.FloatTensor(np.array(lat_grid))
-        lat_grid = lat_grid.to(device)
-        pos_grid = torch.FloatTensor(np.array(pos_grid))
-        pos_grid = pos_grid.to(device)
-        recon = vae.module.decoder(lat_grid, pos_grid)
-
-    dsize = recon.shape[-data_dim:]
-    if len(dsize) == 0:
-        logging.warning(
-            "\n\nWARNING: All images need to be the same size to create "
-            "interpolation plot. Exiting.\n",
-        )
-        return
-
-    recon = np.reshape(
-        np.array(recon.cpu()),
-        (pos_dims, number_of_samples, *dsize),
-=======
     recon = pose_interpolation(
         lat_means,
         pos_dims,
@@ -1584,7 +1500,6 @@
         number_of_samples,
         vae,
         device,
->>>>>>> 6b84e0fd
     )
 
     grid_for_napari = create_grid_for_plotting(
@@ -1673,31 +1588,6 @@
 
     # Generate a gird of latent vectors interpolated between reps of four ids
 
-<<<<<<< HEAD
-    latents = np.reshape(np.sum((layers * lat_vecs), axis=0), (-1, latent_dim))
-    if poses is not None:
-        poses = np.reshape(
-            np.sum((layers * lat_pose), axis=0), (-1, poses_dim)
-        )
-
-    # Decode interpolated vectors
-    with torch.no_grad():
-        latents = torch.FloatTensor(np.array(latents))
-        latents = latents.to(device)
-        if poses is not None:
-            poses = torch.FloatTensor(np.array(poses))
-            poses = poses.to(device)
-            recon = vae.module.decoder(latents, poses)
-        else:
-            recon = vae.module.decoder(latents, None)
-    dsize = recon.shape[-data_dim:]
-    if len(dsize) == 0:
-        logging.warning(
-            "\n\nWARNING: All images need to be the same size to create "
-            "interpolation plot. Exiting.\n",
-        )
-        return
-=======
     grid_size = 6
     alpha_values = torch.linspace(0, 1, grid_size)
     beta_values = torch.linspace(0, 1, grid_size)
@@ -1712,7 +1602,6 @@
                 + (1 - h) * v * class_rep_lats[2]
                 + h * v * class_rep_lats[3]
             )
->>>>>>> 6b84e0fd
 
             interpolated_pose = (
                 (1 - h) * (1 - v) * class_reps_poses[0]
