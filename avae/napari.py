# code @quantumjot extracted from https://github.com/quantumjot/vne/blob/broadcast/vne/utils/napari.py

import enum
from typing import Any

import matplotlib.pyplot as plt
import napari
import numpy as np
import numpy.typing as npt
import pandas as pd
import torch
import umap
from matplotlib.backends.backend_qt5agg import FigureCanvasQTAgg
from matplotlib.figure import Figure
from qtpy import QtCore, QtWidgets


class CartesianAxes(enum.Enum):
    """Set of Cartesian axes as 3D vectors."""

    X = (1, 0, 0)
    Y = (0, 1, 0)
    Z = (0, 0, 1)

    def as_tensor(self) -> torch.Tensor:
        return torch.tensor(self.value, dtype=torch.float32)


MAX_UMAP = 100.0


def process(
    model: torch.nn.Module,
    z: tuple,
    pose: float,
    *,
    device: torch.device = torch.device("cpu"),
) -> npt.NDArray:
    z = torch.tensor(
        np.array([z], dtype=np.float32),
        device=device,
    )
    pose = torch.tensor(
        np.array([pose], dtype=np.float32),
        device=device,
    )

    with torch.inference_mode():
        x = model.module.decoder(z, pose)

    return x.squeeze().cpu().numpy()


def scale_from_slider(x, min_val: float, max_val: float) -> float:
    scaled_value = x / 1000.0
    scaled_range = max_val - min_val
    return min_val + (scaled_value) * scaled_range


def scale_to_slider(x, min_val: float, max_val: float) -> float:
    scaled_range = max_val - min_val
    scaled_value = (x - min_val) / scaled_range
    return np.clip(((scaled_value)) * 1000, 0, 1000).astype(int)


class MplCanvas(FigureCanvasQTAgg):
    def __init__(self, parent=None, width=6, height=6, dpi=100):
        with plt.style.context("dark_background"):
            fig = Figure(
                figsize=(width, height), dpi=dpi, frameon=False, facecolor="k"
            )
            self.axes = fig.add_subplot(111)
        super(MplCanvas, self).__init__(fig)


class GenerativeAffinityVAEWidget(QtWidgets.QWidget):
    def __init__(
        self,
        napari_viewer: napari.Viewer,
        model: torch.nn.Module,
        meta_df: pd.DataFrame,  # DataFrame containing both latents and embeddings
        pose_dims: int = 1,  # Number of pose dimensions
        *,
        latent_dims: int = 8,
        reconstruction_layer_name: str = "Reconstruction",
        device: torch.device = torch.device("cpu"),
        manifold: str = "umap",  # use manifold or load embeddings from metafile
    ) -> None:
        super().__init__()

        self.viewer = napari_viewer
        self._model = model
        self._layer = self.viewer.layers[reconstruction_layer_name]
        self._device = device
        self._meta_df = meta_df  # Store the DataFrame
        self.pose_dims = int(pose_dims)
        self._latent_dims = int(latent_dims)  # Number of latent dimensions

        self._main_layout = QtWidgets.QVBoxLayout()
        self._tabs = QtWidgets.QTabWidget()
        self._widgets: dict = {}

        self.add_pose_widget()
        self._main_layout.addWidget(self._tabs, stretch=0)
        self.add_latent_widget()
        self.add_manifold_widget()

        # Expand the main widget
        self.setLayout(self._main_layout)
        self._main_layout.addStretch(stretch=1)
        self.setMinimumWidth(400)
        self.manifold = manifold
        self.cartestian = True  # Keeping this as false and as a placeholder as we havent implemented cartesian pose space yet
        self._load_data()

        self.set_embedding(
            embedding=self._embedding, labels=self._centroids_dict
        )  # Add labels to the manifold
        self.inverse_map_manifold_to_z()  # Update the reconstruction

    def _load_data(self):
        latent_space = self._meta_df[
            [col for col in self._meta_df.columns if col.startswith("lat")]
        ].to_numpy()  # Assuming the column name for latent variables is 'latent'
        labels = self._meta_df["id"]

        pose_space = self._meta_df[
            [col for col in self._meta_df.columns if col.startswith("pos")]
        ].to_numpy()

        self._latent_range_min = latent_space.min(axis=0)
        self._latent_range_max = latent_space.max(axis=0)
        self._pose_range_min = pose_space.min(axis=0)
        self._pose_range_max = pose_space.max(axis=0)

        if self.manifold == "umap":
            self._mapper = umap.UMAP(random_state=42)
            self._embedding = self._mapper.fit_transform(latent_space)
        elif self.manifold == "load":
            self._embedding = self._meta_df[
                [col for col in self._meta_df if col.startswith("emb")]
            ].to_numpy()

        # Combine embeddings and labels into a structured array
        data = np.array(
            list(zip(self._embedding[:, 0], self._embedding[:, 1], labels)),
            dtype=[('X', float), ('Y', float), ('Label', object)],
        )

        # Calculate centroids and store as a dictionary
        self._centroids_dict = {}
        for label in np.unique(labels):
            mask = data['Label'] == label
            self._centroids_dict[label] = [
                np.mean(data[mask]['X']),
                np.mean(data[mask]['Y']),
            ]

    def add_pose_widget(self) -> None:
        """Add widgets to manipulate the model pose space."""
        pose_axes = QtWidgets.QComboBox()
        pose_axes.addItems(["X", "Y", "Z"])

        pose_value = QtWidgets.QSlider(QtCore.Qt.Horizontal)
        pose_value.setRange(0, 1000)
        pose_value.setValue(500)
        pose_value.setMinimumWidth(300)

        pose_widgets = {
            "axes": pose_axes,
            "theta": pose_value,
        }

        self._widgets.update(pose_widgets)

        layout = QtWidgets.QFormLayout()
        for label, widget in pose_widgets.items():
            if label == "theta":
                widget.valueChanged.connect(self.update_reconstruction)
            label_widget = QtWidgets.QLabel(label)
            layout.addRow(label_widget, widget)

        pose_widget = QtWidgets.QGroupBox("Pose")
        pose_widget.setLayout(layout)

        self._main_layout.addWidget(pose_widget)

    def add_latent_widget(self) -> None:
        """Add widgets to manipulate the model latent space."""

        def _z_widget(idx):
            z_value = QtWidgets.QSlider(QtCore.Qt.Horizontal)
            z_value.setRange(0, 1000)
            z_value.setValue(500)
            z_value.setMinimumWidth(300)
            return z_value

        latent_widgets = {
            f"z{idx}": _z_widget(idx) for idx in range(self._latent_dims)
        }

        self._widgets.update(latent_widgets)

        layout = QtWidgets.QFormLayout()
        for label, widget in latent_widgets.items():
            widget.valueChanged.connect(self.update_reconstruction)
            label_widget = QtWidgets.QLabel(label)
            layout.addRow(label_widget, widget)

        tab = QtWidgets.QWidget()
        tab.setLayout(layout)
        self._tabs.addTab(tab, "Latents")

    def add_manifold_widget(self) -> None:
        manifold_widget = MplCanvas()
        manifold_widget.axes.set_title("Latent manifold")
        layout = QtWidgets.QVBoxLayout()
        layout.addWidget(manifold_widget)
        tab = QtWidgets.QWidget()
        tab.setLayout(layout)

        manifold_widget.figure.canvas.mpl_connect(
            "button_press_event", self.inverse_map_manifold_to_z
        )
        self._tabs.addTab(tab, "Manifold")

        self._widgets.update(
            {
                "manifold": manifold_widget,
            }
        )

    def get_pose(self) -> npt.NDArray:

        if self.cartestian:
            theta = scale_from_slider(
<<<<<<< HEAD
                self._widgets["theta"].value(), np.pi, 2 * np.pi
=======
                self._widgets["theta"].value(), -np.pi, np.pi
>>>>>>> 72c00db2
            )
            axis = CartesianAxes[str(self._widgets["axes"].currentText())]
            return np.array([theta, *axis.value], dtype=np.float32)

        else:
            theta = scale_from_slider(
                self._widgets["theta"].value(),
                self._pose_range_min,
                self._pose_range_max,
            )
            return np.array(theta, dtype=np.float32)

    def get_state(self) -> tuple[float, npt.NDArray]:
        pose = self.get_pose()
        z_values = np.array(
            [
                self._widgets[f"z{idx}"].value()
                for idx in range(self._latent_dims)
            ]
        )
        z = scale_from_slider(
            z_values, self._latent_range_min, self._latent_range_max
        )
        return pose, z

    def inverse_map_manifold_to_z(self, event: Any = None) -> None:

        if event is None:
            pt = self._embedding[0].reshape(
                1, -1
            )  # Use the first point in the manifold as a test point
        else:
            pt = np.array([event.xdata, event.ydata]).reshape(1, -1)

        # Retrieve latent variables based on the clicked index in the DataFrame
        if self.manifold == "umap" and self._mapper is not None:
            inv_transformed_points = self._mapper.inverse_transform(pt)[0]
        else:
            clicked_index = self.get_clicked_index(pt)
            inv_transformed_points = self._meta_df.iloc[clicked_index][
                [col for col in self._meta_df.columns if col.startswith("lat")]
            ].values  # Assuming the column name for latent variables is 'latent'

            # for debugging
            print('Data point clicked:')
            print(self._meta_df.iloc[clicked_index]["id"])
        print("Latent variables clicked:")
        print(inv_transformed_points)

        pose = self.get_pose()
        self._layer.data = process(
            self._model, inv_transformed_points, pose, device=self._device
        )

        transformed = [
            scale_to_slider(
                pt,
                self._latent_range_min[z_dim],
                self._latent_range_max[z_dim],
            )
            for z_dim, pt in enumerate(np.squeeze(inv_transformed_points))
        ]

        for idx in range(self._latent_dims):
            slider = self._widgets[f"z{idx}"]
            with QtCore.QSignalBlocker(slider):
                slider.setValue(transformed[idx])

    def get_clicked_index(self, test_pt) -> str | None:
        # Helper method to retrieve the index of the clicked point in the DataFrame
        clicked_index = None
        try:
            distances = np.sqrt(
                np.sum(
                    (self._meta_df[['emb-x', 'emb-y']] - test_pt) ** 2, axis=1
                )
            )
            # Find the index of the point with the minimum distance
            clicked_index = np.argmin(distances)
        except Exception as e:
            print(f"Error finding index: {e}")
        return clicked_index

    def update_reconstruction(self) -> None:
        print('Updating reconstruction')
        pose, z = self.get_state()
        print(pose)
        print(z)
        self._layer.data = process(self._model, z, pose, device=self._device)

    def set_embedding(
        self,
        embedding: npt.NDArray,
        *,
        labels: dict | npt.NDArray | None = None,
    ) -> None:
        from matplotlib import colormaps
        from scipy.stats import gaussian_kde

        kernel = gaussian_kde(embedding.T)

        xmin, xmax = embedding[:, 0].min() - 1, embedding[:, 0].max() + 1
        ymin, ymax = embedding[:, 1].min() - 1, embedding[:, 1].max() + 1

        X, Y = np.meshgrid(
            np.linspace(xmin, xmax, 512),
            np.linspace(ymin, ymax, 512),
            indexing="xy",
        )
        positions = np.vstack([X.ravel(), Y.ravel()])
        Z = np.reshape(kernel(positions).T, X.shape)

        self._widgets["manifold"].axes.imshow(
            np.flipud(Z),
            extent=[xmin, xmax, ymin, ymax],
            cmap=colormaps.get_cmap("inferno"),
        )

        if labels is None:
            return

        with plt.style.context("dark_background"):
            for label, centroid in labels.items():
                self._widgets["manifold"].axes.text(
                    centroid[0], centroid[1], str(label)
                )

        self._widgets["manifold"].axes.set_aspect("equal")
        self._widgets["manifold"].axes.get_xaxis().set_label_text("UMAP-1")
        self._widgets["manifold"].axes.get_yaxis().set_label_text("UMAP-2")<|MERGE_RESOLUTION|>--- conflicted
+++ resolved
@@ -234,11 +234,7 @@
 
         if self.cartestian:
             theta = scale_from_slider(
-<<<<<<< HEAD
                 self._widgets["theta"].value(), np.pi, 2 * np.pi
-=======
-                self._widgets["theta"].value(), -np.pi, np.pi
->>>>>>> 72c00db2
             )
             axis = CartesianAxes[str(self._widgets["axes"].currentText())]
             return np.array([theta, *axis.value], dtype=np.float32)
