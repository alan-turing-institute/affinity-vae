# Concrete implementation of Decoder
import logging

import numpy as np
import torch

from avae.decoders.base import AbstractDecoder
from avae.models import dims_after_pooling, set_layer_dim


class Decoder(AbstractDecoder):
    """Affinity decoder. Includes optional pose component merge.

    Parameters
    ----------
    input_size: tuple (X, Y) or tuple (X, Y, Z)
        Tuple representing the size of the data for each image
        dimension X, Y and Z.
    latent_dims: int
        Number of bottleneck latent dimensions.
    pose_dims : int
        Number of bottleneck pose dimensions.
    capacity : int (None)
        The capacity of the network - initial number of nodes doubled at each
        depth.
    depth : int (None)
        The depth of the network - number of downsampling layers.
    filters : list : [int] (None)
        List of filter sizes, where len(filters) becomes network depth.
    bnorm : bool (True)
        If True, turns BatchNormalisation on.
    """

    def __init__(
        self,
        input_size: tuple,
        capacity: int | None = None,
        depth: int = 4,
        latent_dims: int = 8,
        pose_dims: int = 0,
        filters: list[int] | None = None,
        bnorm: bool = True,
    ):

        super(Decoder, self).__init__()
        self.filters = []

        if filters is not None and len(filters) != 0:
            if sum([1 for f in filters if f <= 0]) != 0:
                raise RuntimeError(
                    "Filter list cannot contain zeros or negative values."
                )
            self.filters = filters
            if depth is not None:
                logging.warning(
                    "You've passed 'filters' parameter as well as 'depth'. Filters take"
                    " priority so 'depth' and 'capacity' will be disregarded."
                )
        elif capacity is not None:
            if depth is None:
                raise RuntimeError(
                    "When passing initial 'capacity' parameter in avae.Encoder,"
                    " provide 'depth' parameter too."
                )
            elif depth < 0:
                raise RuntimeError(
                    "Parameter 'depth' cannot be a negative value."
                )
            self.filters = [capacity * 2**x for x in range(depth)]
        elif depth is None:
            raise RuntimeError(
                "Both 'capacity' and 'filters' parameters are None. Please pass one or the other to instantiate the network."
            )
        # else it's an FC network and filters not needed
        if len(self.filters) != 0:
            assert all(
                [
                    int(x) == x
                    for x in np.array(input_size) / (2 ** len(self.filters))
                ]
            ), (
                "Input size not compatible with --depth. Input must be divisible "
                "by {}.".format(2 ** len(self.filters))
            )

            self.bottom_dim = tuple(
                [int(i / (2 ** len(self.filters))) for i in input_size]
            )

            # define layer dimensions
            CONV, TCONV, BNORM = set_layer_dim(len(input_size))

        else:
            self.bottom_dim = input_size

        if latent_dims <= 0:
            raise RuntimeError(
                "Parameter 'latent_dims' must be non-zero and positive."
            )

        self.pose = not (pose_dims == 0)
        self.bnorm = bnorm

        #  iteratively define deconvolution and batch normalisation layers
        self.conv_dec = torch.nn.ModuleList()
        if self.bnorm:
            self.norm_dec = torch.nn.ModuleList()

        for d in reversed(range(len(self.filters))):
            self.conv_dec.append(
                TCONV(
                    in_channels=self.filters[d],
                    out_channels=(self.filters[d - 1] if d != 0 else 1),
                    kernel_size=4,
                    stride=2,
                    padding=1,
                )
            )
            if self.bnorm and d != 0:
                self.norm_dec.append(BNORM(self.filters[d - 1]))

        # define fully connected layers
        self.ch = (
            1 if depth == 0 else self.filters[-1]
        )  # allow for no convolutions
        if self.pose:
            self.fc = torch.nn.Linear(
                in_features=pose_dims + latent_dims,
                out_features=self.ch * np.prod(self.bottom_dim),
            )
        else:
            self.fc = torch.nn.Linear(
                in_features=latent_dims,
                out_features=self.ch * np.prod(self.bottom_dim),
            )

    def forward(self, x, x_pose):
        """Decoder forward pass.

        Parameters
        ----------
        x : torch.Tensor (N, latent_dims)
            Mini-batch of reparametrised encoder outputs, where N stands for
            the number of samples in the mini-batch and
            'latent_dims' defines the number of latent dimensions.
        x_pose : torch.Tensor (N, pose_dims)
            Mini-batch of outputs representing pose capturing the within-class
            variance, where N stands for the number
            of samples in the mini-batch and 'pose_dims' defines the number of
            pose dimensions.

        Returns
        -------
        x : torch.Tensor (N, CH, Z, Y, X)
            Mini-batch of outputs, where N stands for the number of samples in
            the mini-batch, CH stands for number of
            channels and X, Y, Z define input dimensions.

        """
        if self.pose:
            x = self.fc(torch.cat((x, x_pose), -1))
        else:
            x = self.fc(x)
        x = x.view(x.size(0), self.ch, *self.bottom_dim)
        for d in range(len(self.filters) - 1):
            if self.bnorm:
                x = self.norm_dec[d](
                    torch.nn.functional.relu(self.conv_dec[d](x))
                )
            else:
<<<<<<< HEAD
                x = F.relu(self.conv_dec[d](x))
        if len(self.filters) != 0:
            x = torch.sigmoid(self.conv_dec[-1](x))
=======
                x = torch.nn.functional.relu(self.conv_dec[d](x))
        x = torch.sigmoid(self.conv_dec[-1](x))
>>>>>>> 8e7e5fbc
        return x


class DecoderA(AbstractDecoder):
    def __init__(
        self,
        input_size: tuple,
        capacity: int = 8,
        depth: int = 4,
        latent_dims: int = 8,
        pose_dims: int = 0,
        bnorm: bool = False,
    ):
        super(DecoderA, self).__init__()
        self.pose = not (pose_dims == 0)
        self.bnorm = bnorm

        assert all(
            [int(x) == x for x in np.array(input_size) / (2**depth)]
        ), (
            "Input size not compatible with --depth. Input must be divisible "
            "by {}.".format(2**depth)
        )
        filters = [capacity * 2**x for x in range(depth)]

        unflat_shape = tuple(
            [
                filters[-1],
            ]
            + [dims_after_pooling(ax, depth) for ax in input_size]
        )
        flat_shape = np.prod(unflat_shape)

        ndim = len(unflat_shape[1:])

        _, conv_T, BNORM = set_layer_dim(ndim)

        self.decoder = torch.nn.Sequential()

        self.decoder.append(
            torch.nn.Linear(latent_dims + pose_dims, flat_shape)
        )
        self.decoder.append(torch.nn.Unflatten(-1, unflat_shape))

        for d in reversed(range(len(filters))):
            if d != 0:
                if not d == len(filters) - 1:
                    self.decoder.append(
                        conv_T(
                            in_channels=filters[d],
                            out_channels=filters[d - 1],
                            kernel_size=3,
                            stride=2,
                            padding=1,
                        )
                    )
                else:
                    self.decoder.append(
                        conv_T(
                            in_channels=filters[d],
                            out_channels=filters[d - 1],
                            kernel_size=3,
                            stride=2,
                            padding=0,
                        )
                    )
                if self.bnorm:
                    self.decoder.append(BNORM(filters[d - 1]))
                self.decoder.append(torch.nn.ReLU(True))

        self.decoder.append(
            conv_T(
                in_channels=filters[0],
                out_channels=1,
                kernel_size=2,
                stride=2,
                padding=1,
            )
        )

    def forward(self, x, x_pose):
        if self.pose:
            return self.decoder(torch.cat([x_pose, x], dim=-1))
        else:
            return self.decoder(x)


class DecoderB(AbstractDecoder):
    """Affinity decoder. Includes optional pose component merge.

    Parameters
    ----------
    capacity : int
        The capacity of the network - initial number of nodes doubled at each
        depth.
    depth : int
        The depth of the network - number of downsampling layers.
    latent_dims: int
        Number of bottleneck latent dimensions.
    pose_dims : int
        Number of bottleneck pose dimensions.
    """

    def __init__(
        self,
        input_size: tuple,
        capacity: int,
        depth: int = 4,
        latent_dims: int = 8,
        pose_dims: int = 0,
    ):
        super(DecoderB, self).__init__()
        self.capacity = capacity
        self.depth = depth
        self.pose = not (pose_dims == 0)

        assert all(
            [int(x) == x for x in np.array(input_size) / (2**depth)]
        ), (
            "Input size not compatible with --depth. Input must be divisible "
            "by {}.".format(2**depth)
        )
        _, TCONV, BNORM = set_layer_dim(len(input_size))
        self.bottom_dim = tuple([int(i / (2**depth)) for i in input_size])

        #  iteratively define deconvolution and batch normalisation layers
        self.conv_dec = torch.nn.ModuleList()
        self.norm_dec = torch.nn.ModuleList()
        prev_sh = self.capacity * depth
        for d in range(depth, 0, -1):
            sh = self.capacity * (d - 1) if d != 1 else 1
            self.conv_dec.append(
                TCONV(
                    in_channels=prev_sh,
                    out_channels=sh,
                    kernel_size=4,
                    stride=2,
                    padding=1,
                )
            )
            self.norm_dec.append(BNORM(sh))
            prev_sh = sh

        # define fully connected layers
        self.chf = (
            1 if depth == 0 else self.capacity * depth
        )  # allow for no convolutions
        if self.pose:
            self.fc = torch.nn.Linear(
                in_features=pose_dims + latent_dims,
                out_features=self.chf * np.prod(self.bottom_dim),
            )
        else:
            self.fc = torch.nn.Linear(
                in_features=latent_dims,
                out_features=self.chf * np.prod(self.bottom_dim),
            )

    def forward(self, x, x_pose):
        """Decoder forward pass.

        Parameters
        ----------
        x : torch.Tensor (N, latent_dims)
            Mini-batch of reparametrised encoder outputs, where N stands for
            the number of samples in the mini-batch and
            'latent_dims' defines the number of latent dimensions.
        x_pose : torch.Tensor (N, pose_dims)
            Mini-batch of outputs representing pose capturing the within-class
            variance, where N stands for the number
            of samples in the mini-batch and 'pose_dims' defines the number of
            pose dimensions.

        Returns
        -------
        x : torch.Tensor (N, CH, Z, Y, X)
            Mini-batch of outputs, where N stands for the number of samples in
            the mini-batch, CH stands for number of
            channels and X, Y, Z define input dimensions.

        """
        if self.pose:
            x = self.fc(torch.cat((x, x_pose), -1))
        else:
            x = self.fc(x)
        x = x.view(x.size(0), self.chf, *self.bottom_dim)
        for d in range(self.depth - 1):
            x = self.norm_dec[d](torch.nn.functional.relu(self.conv_dec[d](x)))
        x = torch.sigmoid(self.conv_dec[-1](x))
        return x<|MERGE_RESOLUTION|>--- conflicted
+++ resolved
@@ -168,14 +168,9 @@
                     torch.nn.functional.relu(self.conv_dec[d](x))
                 )
             else:
-<<<<<<< HEAD
-                x = F.relu(self.conv_dec[d](x))
+                x = torch.nn.functional.relu(self.conv_dec[d](x))
         if len(self.filters) != 0:
             x = torch.sigmoid(self.conv_dec[-1](x))
-=======
-                x = torch.nn.functional.relu(self.conv_dec[d](x))
-        x = torch.sigmoid(self.conv_dec[-1](x))
->>>>>>> 8e7e5fbc
         return x
 
 
