--- conflicted
+++ resolved
@@ -59,11 +59,9 @@
 The following is the recommended way of installing all libraries in Baskervile.
 
 ```
-<<<<<<< HEAD
-=======
+
 module purge
 module load baskerville
->>>>>>> bb33a626
 module load bask-apps/live
 module load PyTorch/2.0.1-foss-2022a-CUDA-11.7.0
 module load torchvision/0.15.2-foss-2022a-CUDA-11.7.0
