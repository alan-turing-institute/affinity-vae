--- conflicted
+++ resolved
@@ -59,10 +59,7 @@
 The following is the recommended way of installing all libraries in Baskervile.
 
 ```
-<<<<<<< HEAD
-=======
-
->>>>>>> 4eb8a705
+
 module purge
 module load baskerville
 module load bask-apps/live
