import logging
import os
from datetime import datetime

import click
import yaml

from avae import config
from avae.evaluate import evaluate
from avae.train import train

if not os.path.exists("logs"):
    os.mkdir("logs")
dt_name = datetime.now().strftime("%H_%M_%d_%m_%Y")
logging.basicConfig(
    level=logging.INFO,
    format="%(asctime)s [%(levelname)s] %(message)s",
    handlers=[
        logging.FileHandler("logs/avae_run_log_" + dt_name + ".log"),
        logging.StreamHandler(),
    ],
)


@click.command(name="Affinity Trainer")
@click.option("--config_file", type=click.Path(exists=True))
@click.option(
    "--datapath",
    "-d",
    type=str,
    default=None,
    help="Path to training data.",
)
@click.option(
    "--limit",
    "-lm",
    type=int,
    default=None,
    help="Limit the number of samples loaded (default None).",
)
@click.option(
    "--split", "-sp", type=int, default=None, help="Train/val split in %."
)
@click.option(
    "--no_val_drop",
    "-nd",
    type=bool,
    default=None,
    is_flag=True,
    help="Do not drop last validate batch if "
    "if it is smaller than batch_size.",
)
@click.option(
    "--state",
    "-st",
    type=str,
    default=None,
    help="The path to the model state used for evaluation/resume run.",
)

@click.option(
    "--affinity",
    "-af",
    type=str,
    default=None,
    help="Path to affinity matrix for training.",
)
@click.option(
    "--classes",
    "-cl",
    type=str,
    default=None,
    help="Path to a CSV file containing a list of classes for training.",
)
@click.option(
    "--state",
    "-st",
    type=str,
    default=None,
    help="The saved model state to be loaded for evaluation/resume training.",
)
@click.option(
    "--epochs",
    "-ep",
    type=int,
    default=None,
    help="Number of epochs (default 100).",
)
@click.option(
    "--batch", "-ba", type=int, default=None, help="Batch size (default 128)."
)
@click.option(
    "--depth",
    "-de",
    type=int,
    default=None,
    help="Depth of the convolutional layers (default 3).",
)
@click.option(
    "--channels",
    "-ch",
    type=int,
    default=None,
    help="First layer channels (default 64).",
)
@click.option(
    "--latent_dims",
    "-ld",
    type=int,
    default=None,
    help="Latent space dimension (default 10).",
)
@click.option(
    "--pose_dims",
    "-pd",
    type=int,
    default=None,
    help="If pose on, number of pose dimensions. If 0 and gamma=0 it becomes"
    "a standard beta-VAE.",
)
@click.option(
    "--beta",
    "-be",
    type=float,
    default=None,
    help="Beta maximum in the case of cyclical annealing schedule",
)
@click.option(
    "--gamma",
    "-g",
    type=float,
    default=None,
    help="Scale factor for the loss component corresponding "
    "to shape similarity. If 0 and pd=0 it becomes a standard"
    "beta-VAE.",
)
@click.option(
    "--learning",
    "-lr",
    type=float,
    default=None,
    help="Learning rate.",
)
@click.option(
    "--loss_fn",
    "-lf",
    type=str,
    default=None,
    help="Loss type: 'MSE' or 'BCE' (default 'MSE').",
)
@click.option(
    "--beta_min",
    "-bs",
    type=float,
    default=None,
    help="Beta minimum in the case of cyclical annealing schedule",
)
@click.option(
    "--beta_cycle",
    "-bc",
    type=int,
    default=None,
    help="Number of cycles for beta during training in the case of cyclical annealing schedule",
)
@click.option(
    "--beta_ratio",
    "-br",
    type=float,
    default=None,
    help="The ratio for steps in beta",
)
@click.option(
    "--cyc_method_beta",
    "-cycmb",
    type=str,
    default=None,
    help="The schedule for : for constant beta : flat, other options include , cycle_linear, cycle_sigmoid, cycle_cosine, ramp",
)
@click.option(
    "--gamma_min",
    "-gs",
    type=float,
    default=None,
    help="gamma minimum in the case of cyclical annealing schedule",
)
@click.option(
    "--gamma_cycle",
    "-gc",
    type=int,
    default=None,
    help="Number of cycles for gamma during training in the case of cyclical annealing schedule",
)
@click.option(
    "--gamma_ratio",
    "-gr",
    type=float,
    default=None,
    help="The ratio for steps in gamma",
)
@click.option(
    "--cyc_method_gamma",
    "-cycmg",
    type=str,
    default=None,
    help="The schedule for gamma: for constant gamma : flat, other options include , cycle_linear, cycle_sigmoid, cycle_cosine, ramp",
)
@click.option(
    "--freq_eval",
    "-fev",
    type=int,
    default=None,
    help="Frequency at which to evaluate test set.",
)
@click.option(
    "--freq_sta",
    "-fs",
    type=int,
    default=None,
    help="Frequency at which to save state",
)
@click.option(
    "--freq_emb",
    "-fe",
    type=int,
    default=None,
    help="Frequency at which to visualise the latent " "space embedding.",
)
@click.option(
    "--freq_rec",
    "-fr",
    type=int,
    default=None,
    help="Frequency at which to visualise reconstructions ",
)
@click.option(
    "--freq_int",
    "-fi",
    type=int,
    default=None,
    help="Frequency at which to visualise latent space"
    "interpolations (default every 10 epochs).",
)
@click.option(
    "--freq_dis",
    "-ft",
    type=int,
    default=None,
    help="Frequency at which to visualise single transversals.",
)
@click.option(
    "--freq_pos",
    "-fp",
    type=int,
    default=None,
    help="Frequency at which to visualise pose.",
)
@click.option(
    "--freq_acc",
    "-fac",
    type=int,
    default=None,
    help="Frequency at which to visualise confusion matrix.",
)
@click.option(
    "--freq_all",
    "-fa",
    type=int,
    default=None,
    help="Frequency at which to visualise all plots except loss. ",
)
@click.option(
    "--vis_emb",
    "-ve",
    type=bool,
    default=None,
    is_flag=True,
    help="Visualise latent space embedding.",
)
@click.option(
    "--vis_rec",
    "-vr",
    type=bool,
    default=None,
    is_flag=True,
    help="Visualise reconstructions.",
)
@click.option(
    "--vis_los",
    "-vl",
    type=bool,
    default=None,
    is_flag=True,
    help="Visualise loss.",
)
@click.option(
    "--vis_cyc",
    "-vc",
    type=bool,
    default=None,
    is_flag=True,
    help="Visualise cyclical parameters which are at the moment beta and gamma vs epoch number.",
)
@click.option(
    "--vis_int",
    "-vi",
    type=bool,
    default=None,
    is_flag=True,
    help="Visualise interpolations.",
)
@click.option(
    "--vis_dis",
    "-vt",
    type=bool,
    default=None,
    is_flag=True,
    help="Visualise single transversals.",
)
@click.option(
    "--vis_pos",
    "-vps",
    type=bool,
    default=None,
    is_flag=True,
    help="Visualise pose interpolations in the first 2 dimensions",
)
@click.option(
    "--vis_acc",
    "-vac",
    type=bool,
    default=None,
    is_flag=True,
    help="Visualise confusion matrix.",
)
@click.option(
    "--vis_his",
    "-his",
    type=bool,
    default=None,
    is_flag=True,
    help="Visualise train-val class distribution.",
)
@click.option(
    "--vis_all",
    "-va",
    type=bool,
    default=None,
    is_flag=True,
    help="Visualise all above.",
)
@click.option(
    "--gpu",
    "-g",
    type=bool,
    default=None,
    is_flag=True,
    help="Use GPU for training.",
)
@click.option(
    "--eval",
    "-ev",
    type=bool,
    default=None,
    is_flag=True,
    help="Evaluate test data.",
)
@click.option(
    "--dynamic",
    "-dn",
    type=bool,
    default=None,
    is_flag=True,
    help="Enable collecting meta and dynamic latent space plots.",
)
@click.option(
    "--model",
    "-m",
    type=str,
    default=None,
    help="Choose model to run.",
)
def run(
    config_file,
    datapath,
    state,
    limit,
    split,
    no_val_drop,
    affinity,
    classes,
    state,
    epochs,
    batch,
    depth,
    channels,
    latent_dims,
    pose_dims,
    beta,
    gamma,
    learning,
    loss_fn,
    beta_min,
    beta_cycle,
    beta_ratio,
    cyc_method_beta,
    gamma_min,
    gamma_cycle,
    gamma_ratio,
    cyc_method_gamma,
    freq_eval,
    freq_sta,
    freq_emb,
    freq_rec,
    freq_int,
    freq_dis,
    freq_pos,
    freq_acc,
    freq_all,
    vis_emb,
    vis_rec,
    vis_cyc,
    vis_los,
    vis_int,
    vis_dis,
    vis_pos,
    vis_acc,
    vis_his,
    vis_all,
    gpu,
    eval,
    dynamic,
    model,
):
    # read config file and command line arguments and assign to local variables that are used in the rest of the code
    local_vars = locals().copy()
    if config_file is not None:
        with open(config_file, "r") as f:
            logging.info("Reading submission configuration file" + config_file)
            data = yaml.load(f, Loader=yaml.FullLoader)
        # returns JSON object as
        for key, val in local_vars.items():
            if (
                val is not None
                and isinstance(val, (int, float, bool, str))
                or data.get(key) is None
            ):
                logging.warning(
                    "Command line argument "
                    + key
                    + " is overwriting config file value to: "
                    + str(val)
                )
                data[key] = val
            else:
                logging.info(
                    "Setting "
                    + key
                    + " to config file value: "
                    + str(data[key])
                )
    else:
        # if no config file is provided, use command line arguments
        data = local_vars

    # Check for missing values and set to default values
    for key, val in data.items():
        if (val is None or val == "None") and key != "config_file":
            #  make sure data variables are provided
            if key == "data_path":
                logging.error(
                    "No value set for "
                    + key
                    + " in config file or command line arguments. Please set a value for this variable."
                )
                raise ValueError(
                    "No value set for "
                    + key
                    + " in config file or command line arguments. Please set a value for this variable."
                )
            elif key == "affinity" or key == "classes":
                logging.warning(
                    "No value set for "
                    + key
                    + " in config file or command line arguments. Setting to default value."
                )
                filename_default = os.path.join(data["datapath"], key + ".csv")

                if os.path.isfile(filename_default):
                    data[key] = filename_default
                else:
                    data[key] = None

                logging.info(
                    "Setting up "
                    + key
                    + " in config file to "
                    + str(data[key])
                )
            elif key == "state":
                logging.warning(
                    "No value set for "
                    + key
                    + " in config file or command line arguments. Loading the latest state if in evaluation mode."
                )
            else:
                # set missing variables to default value
                logging.warning(
                    "No value set for "
                    + key
                    + " in config file or command line arguments. Setting to default value."
                )
                data[key] = config.DEFAULT_RUN_CONFIGS[key]
                logging.info(
                    "Setting " + key + " to default value: " + str(data[key])
                )

    try:
        if data["vis_all"]:
            config.VIS_CYC = True
            config.VIS_LOS = True
            config.VIS_EMB = True
            config.VIS_REC = True
            config.VIS_INT = True
            config.VIS_DIS = True
            config.VIS_POS = True
            config.VIS_ACC = True
            config.VIS_HIS = True

        else:
            config.VIS_CYC = data["vis_cyc"]
            config.VIS_LOS = data["vis_los"]
            config.VIS_EMB = data["vis_emb"]
            config.VIS_REC = data["vis_rec"]
            config.VIS_INT = data["vis_int"]
            config.VIS_DIS = data["vis_dis"]
            config.VIS_POS = data["vis_pos"]
            config.VIS_ACC = data["vis_acc"]
            config.VIS_HIS = data["vis_his"]

        if data["freq_all"] is not None:
            config.FREQ_EVAL = data["freq_all"]
            config.FREQ_EMB = data["freq_all"]
            config.FREQ_REC = data["freq_all"]
            config.FREQ_INT = data["freq_all"]
            config.FREQ_DIS = data["freq_all"]
            config.FREQ_POS = data["freq_all"]
            config.FREQ_ACC = data["freq_all"]
            config.FREQ_STA = data["freq_all"]
        else:
            config.FREQ_EVAL = data["freq_eval"]
            config.FREQ_EMB = data["freq_emb"]
            config.FREQ_REC = data["freq_rec"]
            config.FREQ_INT = data["freq_int"]
            config.FREQ_DIS = data["freq_dis"]
            config.FREQ_POS = data["freq_pos"]
            config.FREQ_ACC = data["freq_acc"]
            config.FREQ_STA = data["freq_sta"]

        if not data["eval"]:
            train(
<<<<<<< HEAD
                data["datapath"],
                data["limit"],
                data["split"],
                data["batch"],
                data["no_val_drop"],
                data["affinity"],
                data["classes"],
                data["state"],
                data["dynamic"],
                data["epochs"],
                data["channels"],
                data["depth"],
                data["latent_dims"],
                data["pose_dims"],
                data["learning"],
                data["beta_min"],
                data["beta"],
                data["beta_cycle"],
                data["beta_ratio"],
                data["cyc_method_beta"],
                data["gamma_min"],
                data["gamma"],
                data["gamma_cycle"],
                data["gamma_ratio"],
                data["cyc_method_gamma"],
                data["loss_fn"],
                data["gpu"],
                data["model"],
            )
        else:
            evaluate(
                data["datapath"],
                data["state"],
                data["limit"],
                data["split"],
                data["batch"],
                data["dynamic"],
                data["gpu"],
=======
                datapath=data["datapath"],
                lim=data["limit"],
                splt=data["split"],
                batch_s=data["batch"],
                no_val_drop=data["no_val_drop"],
                affinity=data["affinity"],
                classes=data["classes"],
                collect_meta=data["dynamic"],
                epochs=data["epochs"],
                channels=data["channels"],
                depth=data["depth"],
                lat_dims=data["latent_dims"],
                pose_dims=data["pose_dims"],
                learning=data["learning"],
                beta_min=data["beta_min"],
                beta_max=data["beta"],
                beta_cycle=data["beta_cycle"],
                beta_ratio=data["beta_ratio"],
                cyc_method_beta=data["cyc_method_beta"],
                gamma_min=data["gamma_min"],
                gamma_max=data["gamma"],
                gamma_cycle=data["gamma_cycle"],
                gamma_ratio=data["gamma_ratio"],
                cyc_method_gamma=data["cyc_method_gamma"],
                recon_fn=data["loss_fn"],
                use_gpu=data["gpu"],
                model=data["model"],
            )
        else:
            evaluate(
                datapath=data["datapath"],
                state=data["state"],
                lim=data["limit"],
                splt=data["split"],
                batch_s=data["batch"],
                collect_meta=data["dynamic"],
                use_gpu=data["gpu"],
>>>>>>> 1f2b4dfa
            )
            # TODO also make sure image is correct size, maybe in dataloader?

        logging.info(
            "Saving final submission config file to: "
            + "avae_final_config"
            + dt_name
            + ".yaml"
        )
        file = open("avae_final_config" + dt_name + ".yaml", "w")
        yaml.dump(data, file)
        file.close()
        logging.info("YAML File saved!")

    except Exception:
        logging.exception("An exception was thrown!")


if __name__ == "__main__":
    run()<|MERGE_RESOLUTION|>--- conflicted
+++ resolved
@@ -558,46 +558,6 @@
 
         if not data["eval"]:
             train(
-<<<<<<< HEAD
-                data["datapath"],
-                data["limit"],
-                data["split"],
-                data["batch"],
-                data["no_val_drop"],
-                data["affinity"],
-                data["classes"],
-                data["state"],
-                data["dynamic"],
-                data["epochs"],
-                data["channels"],
-                data["depth"],
-                data["latent_dims"],
-                data["pose_dims"],
-                data["learning"],
-                data["beta_min"],
-                data["beta"],
-                data["beta_cycle"],
-                data["beta_ratio"],
-                data["cyc_method_beta"],
-                data["gamma_min"],
-                data["gamma"],
-                data["gamma_cycle"],
-                data["gamma_ratio"],
-                data["cyc_method_gamma"],
-                data["loss_fn"],
-                data["gpu"],
-                data["model"],
-            )
-        else:
-            evaluate(
-                data["datapath"],
-                data["state"],
-                data["limit"],
-                data["split"],
-                data["batch"],
-                data["dynamic"],
-                data["gpu"],
-=======
                 datapath=data["datapath"],
                 lim=data["limit"],
                 splt=data["split"],
@@ -635,7 +595,6 @@
                 batch_s=data["batch"],
                 collect_meta=data["dynamic"],
                 use_gpu=data["gpu"],
->>>>>>> 1f2b4dfa
             )
             # TODO also make sure image is correct size, maybe in dataloader?
 
